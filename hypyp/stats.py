#!/usr/bin/env python
# coding=utf-8
<<<<<<< HEAD
"""
Data preprocessing functions

| Option | Description |
| ------ | ----------- |
| title           | stats.py |
| authors          | Florence Brun, Guillaume Dumas |
| date            | 2020-03-18 |
"""

=======
>>>>>>> f5c3de6b

"""
Statistical functions
| Option | Description |
| ------ | ----------- |
| title           | stats.py |
| authors         | Florence Brun, Guillaume Dumas |
| date            | 2020-03-18 |
"""


from collections import namedtuple
import numpy as np
import matplotlib.pylab as plt
import mne
from mne.channels import find_ch_connectivity
from mne.stats import permutation_cluster_test


def statsCond(PSDs_task_normLog, epochs, n_permutations, alpha_bonferroni, alpha: float) -> tuple:
    """
<<<<<<< HEAD
    Computes statistical t test on Power Spectral Density values for a condition.

    Note that this ttest calculates if the observed mean significantly deviates
    from 0, it does not compare two periods, but one period with the null
    hypothesis. Randomized data are generated with random sign flips.
    The tail is set to 0 by default (= the alternative hypothesis is that mean
    of the data is different from 0).

    To reduce false positive due to multiple comparisons, bonferroni correction
    is applied to the p values.

    Note that the frequency dimension is reduced to one for the test (average
    in the frequency band-of-interest). To take frequencies into account, use
    cluster statistics (see statscondCluster function in the toolbox).

    For vizualisation, use plot_significant_sensors function in the toolbox.

    Parameters:
        PSDs_task_normLog: array of subjects PSD Logratio (ndarray) for a condition
                        (n_samples, n_tests : n_tests the different channels).

        epochs: Epochs object for a condition from a random subject, only used to
                get parameters from the info (sampling frequencies for example).

        n_permutations: the number of permutations, int. Should be at least 2*n
                        sample, can be set to 50000 for example.

        alpha_bonferroni: the threshold for bonferroni correction, int.
                        Can be set to 0.05.

        alpha: the threshold for ttest, int. Can be set to 0.05.

    Returns:

        - T_obs: T-statistic observed for all variables, array of shape (n_tests).

        - p_values: p-values for all the tests, array of shape (n_tests).

        - H0: T-statistic obtained by permutations and t-max trick for multiple
            comparison, array of shape (n_permutations).

        - adj_p: adjusted p values from bonferroni correction, array of shape
            (n_tests, n_tests), with boolean assessment for p values and
            p values corrected.

        - T_obs_plot : satistical values to plot, from sensors above alpha threshold,
        array of shape (n_tests,).
=======
    Computes statistical t test on Power Spectral Density values
    for a condition.

    Arguments:
        PSDs_task_normLog: array of subjects PSD Logratio (ndarray) for
          a condition (n_samples, n_tests : n_tests the different channels).
        epochs: Epochs object for a condition from a random subject, only
          used to get parameters from the info (sampling frequencies for example).
        n_permutations: the number of permutations, int. Should be at least 2*n
          sample, can be set to 50000 for example.
        alpha_bonferroni: the threshold for bonferroni correction, int.
          Can be set to 0.05.
        alpha: the threshold for ttest, int. Can be set to 0.05.

    Note:
        This ttest calculates if the observed mean significantly deviates
        from 0, it does not compare two periods, but one period with the null
        hypothesis. Randomized data are generated with random sign flips.
        The tail is set to 0 by default (= the alternative hypothesis is that
        mean of the data is different from 0).
        To reduce false positive due to multiple comparisons, bonferroni
        correction is applied to the p values.
        Note that the frequency dimension is reduced to one for the test
        (average in the frequency band-of-interest).
        To take frequencies into account, use cluster statistics
        (see statscondCluster function in the toolbox).
        For vizualisation, use plot_significant_sensors function in the toolbox.

    Returns:
        T_obs: T-statistic observed for all variables, array of shape (n_tests).
        p_values: p-values for all the tests, array of shape (n_tests).
        H0: T-statistic obtained by permutations and t-max trick for multiple
          comparison, array of shape (n_permutations).
        adj_p: adjusted p values from bonferroni correction, array of shape
          (n_tests, n_tests), with boolean assessment for p values and
        p values corrected.
        T_obs_plot: satistical values to plot, from sensors above alpha threshold,
          array of shape (n_tests,).
>>>>>>> f5c3de6b
    """
    # averaging across frequencies (compute stats only in ch space)
    power = np.mean(PSDs_task_normLog, axis=2)
    T_obs, p_values, H0 = mne.stats.permutation_t_test(power, n_permutations,
                                                       tail=0, n_jobs=1)
    adj_p = mne.stats.bonferroni_correction(p_values, alpha=alpha_bonferroni)

    T_obs_plot = np.nan * np.ones_like(T_obs)
    for c in adj_p[1]:
        if c <= alpha:
            i = np.where(adj_p[1] == c)
    T_obs_plot[i] = T_obs[i]
    T_obs_plot = np.nan_to_num(T_obs_plot)

    # getting sensors position
    pos = np.array([[0, 0]])
    for i in range(0, len(epochs.info['ch_names'])):
        cor = np.array([epochs.info['chs'][i]['loc'][0:2]])
        pos = np.concatenate((pos, cor), axis=0)
    pos = pos[1:]

    statsCondTuple = namedtuple('statsCond', ['T_obs', 'p_values', 'H0', 'adj_p', 'T_obs_plot'])

    return statsCondTuple(
        T_obs=T_obs,
        p_values=p_values,
        H0=H0,
        adj_p=adj_p,
        T_obs_plot=T_obs_plot)


def con_matrix(epochs, freqs_mean, draw=False):
    """
    Computes a priori channels connectivity across space and frequencies.

    Arguments:
        epochs: one subject Epochs object to sample channels information
          in info.
        freqs_mean: list of frequencies in frequency-band-of-interest used
          by MNE for power or coherence spectral density calculation.
        draw: boolean flag for plotting the connectivity matrices.

    Returns:
        ch_con: connectivity matrix between sensors along space based on their
          position, scipy.sparse.csr_matrix of shape (n_channels, n_channels).
        ch_con_freq: connectivity matrix between sensors along space and
          frequencies, scipy.sparse.csr_matrix of shape
          (n_channels*len(freqs_mean), n_channels*len(freqs_mean)).
    """

    # creating channels connectivity matrix in space
    ch_con, ch_names_con = find_ch_connectivity(epochs.info,
                                                ch_type='eeg')

    ch_con_arr = ch_con.toarray()

    # duplicating the array 'freqs_mean' or 'freqs' times (PSD or CSD)
    # to take channels connectivity across neighboring frequencies into
    # account
    l_freq = len(freqs_mean)
    init = np.zeros((l_freq*len(ch_names_con),
                     l_freq*len(ch_names_con)))
    for i in range(0, l_freq*len(ch_names_con)):
        for p in range(0, l_freq*len(ch_names_con)):
            if (p//len(ch_names_con) == i//len(ch_names_con)) or (p//len(ch_names_con) == i//len(ch_names_con) + 1) or (p//len(ch_names_con) == i//len(ch_names_con) - 1):
                init[i][p] = 1

    ch_con_mult = np.tile(ch_con_arr, (l_freq, l_freq))
    ch_con_freq = np.multiply(init, ch_con_mult)

    if draw:
        plt.figure()
        # vizualising the matrix and transforming it into array
        plt.subplot(1, 2, 1)
        plt.spy(ch_con)
        plt.title("Connectivity matrix")
        plt.subplot(1, 2, 2)
        plt.spy(ch_con_freq)
        plt.title("Meta-connectivity matrix")

    con_matrixTuple = namedtuple('con_matrix', ['ch_con', 'ch_con_freq'])

    return con_matrixTuple(
        ch_con=ch_con,
        ch_con_freq=ch_con_freq)


def metaconn_matrix_2brains(electrodes, ch_con, freqs_mean, plot=False):
    """
    Computes a priori connectivity across space and frequencies
    between pairs of sensors for which connectivity indices have
    been calculated, for merge data (2 brains).

    Arguments:
        electrodes: electrodes pairs for which connectivity indices have
          been computed, list of tuples with channels indexes, see
        indexes_connectivity_interbrains function in toolbox
          (analyses).
        ch_con: connectivity matrix between sensors along space based on their
          position, scipy.sparse.csr_matrix of shape (n_channels, n_channels).
        freqs_mean: list of frequencies in the frequency-band-of-interest used
          by MNE for coherence spectral density calculation
          (connectivity indices).
        plot: Boolean for plotting data before/after AR.

    Note:
        It has been assumed that there was no a priori connectivity
        between electrodes from the 2 subjects.

    Returns:
        metaconn: a priori connectivity based on sensors location, between
          pairs of sensors for which connectivity indices have been calculated,
          for merge data, matrix of shape (len(electrodes), len(electrodes)).
        metaconn_freq: a priori connectivity between pairs of sensors for which
          connectivity indices have been calculated, across space and
          frequencies, for merge data, matrix of shape
          (len(electrodes)*len(freqs_mean), len(electrodes)*len(freqs_mean)).
    """

    n = np.max(electrodes, axis=0)[0]+1
    # n = 62
    metaconn = np.zeros((len(electrodes), len(electrodes)))
    for ne1, (e11, e12) in enumerate(electrodes):
        for ne2, (e21, e22) in enumerate(electrodes):
            # print(ne1,e11,e12,ne2,e21,e22)
            # considering no a priori connectivity between the 2 brains
            metaconn[ne1, ne2] = (((ch_con[e11, e21]) and (ch_con[e12-n, e22-n])) or
                                  ((ch_con[e11, e21]) and (e12 == e22)) or
                                  ((ch_con[e12-n, e22-n]) and (e11 == e21)) or
                                  ((e12 == e22) and (e11 == e21)))

    # duplicating the array 'freqs_mean' times to take channels connectivity
    # across neighboring frequencies into account
    l_freq = len(freqs_mean)

    init = np.zeros((l_freq*len(electrodes),
                     l_freq*len(electrodes)))
    for i in range(0, l_freq*len(electrodes)):
        for p in range(0, l_freq*len(electrodes)):
            if (p//len(electrodes) == i//len(electrodes)) or (p//len(electrodes) == i//len(electrodes) + 1) or (p//len(electrodes) == i//len(electrodes) - 1):
                init[i][p] = 1

    metaconn_mult = np.tile(metaconn, (l_freq, l_freq))
    metaconn_freq = np.multiply(init, metaconn_mult)

    if plot:
        # vizualising the array
        plt.figure()
        plt.spy(metaconn_freq)
        plt.title("Meta-connectivity matrix")

    metaconn_matrix_2brainsTuple = namedtuple('metaconn_matrix_2brains', ['metaconn', 'metaconn_freq'])

    return metaconn_matrix_2brainsTuple(
        metaconn=metaconn,
        metaconn_freq=metaconn_freq)


def metaconn_matrix(electrodes, ch_con, freqs_mean):
    """
    Computes a priori connectivity between pairs of sensors for which
    connectivity indices have been calculated, across space and frequencies
    (based on sensors location).

    Arguments:
        electrodes: electrodes pairs for which connectivity has been computed,
          list of tuples with channels indexes, see indexes_connectivity
          intrabrains function in toolbox (analyses).
        ch_con: connectivity matrix between sensors along space based on their
          position, scipy.sparse.csr_matrix of shape
          (n_channels, n_channels).
        freqs_mean: list of frequencies in the frequency-band-of-interest used
          by MNE for coherence spectral density calculation
          (connectivity indices).

    Returns:
        metaconn: a priori connectivity based on sensors location, between
          pairs of sensors for which connectivity indices have been calculated,
          matrix of shape (len(electrodes), len(electrodes)).
        metaconn_freq: a priori connectivity between pairs of sensors for which
          connectivity indices have been calculated, across space and
          frequencies, for merge data, matrix of shape
          (len(electrodes)*len(freqs_mean), len(electrodes)*len(freqs_mean)).
    """

    metaconn = np.zeros((len(electrodes), len(electrodes)))
    for ne1, (e11, e12) in enumerate(electrodes):
        for ne2, (e21, e22) in enumerate(electrodes):
            # print(ne1,e11,e12,ne2,e21,e22)
            metaconn[ne1, ne2] = (((ch_con[e11, e21]) and (ch_con[e12, e22])) or
                                  ((ch_con[e11, e22]) and (ch_con[e12, e21])) or
                                  ((ch_con[e11, e21]) and (e12 == e22)) or
                                  ((ch_con[e11, e22]) and (e12 == e21)) or
                                  ((ch_con[e12, e21]) and (e11 == e22)) or
                                  ((ch_con[e12, e22]) and (e11 == e21)))

    # duplicating the array 'freqs_mean' times to take channels connectivity
    # across neighboring frequencies into account
    l_freq = len(freqs_mean)

    init = np.zeros((l_freq*len(electrodes),
                     l_freq*len(electrodes)))
    for i in range(0, l_freq*len(electrodes)):
        for p in range(0, l_freq*len(electrodes)):
            if (p//len(electrodes) == i//len(electrodes)) or (p//len(electrodes) == i//len(electrodes) + 1) or (p//len(electrodes) == i//len(electrodes) - 1):
                init[i][p] = 1

    metaconn_mult = np.tile(metaconn, (l_freq, l_freq))
    metaconn_freq = np.multiply(init, metaconn_mult)

    # vizualising the array
    plt.spy(metaconn_freq)

    metaconn_matrixTuple = namedtuple('metaconn_matrix', ['metaconn', 'metaconn_freq'])

    return metaconn_matrixTuple(
        metaconn=metaconn,
        metaconn_freq=metaconn_freq)


def statscondCluster(data, freqs_mean, ch_con_freq, tail, n_permutations, alpha):
    """
    Computes cluster-level statistical permutation test, corrected with
    channels connectivity across space and frequencies.

    Arguments:
        data: values from different conditions or different groups to compare,
          list of arrays (3d for time-frequency power or connectivity values).
        freqs_mean: frequencies in frequency-band-of-interest used by MNE
          for PSD or CSD calculation, list.
        ch_con_freq: connectivity or metaconnectivity matrix for PSD or CSD
          values to assess a priori connectivity between sensors across
          space and frequencies based on their position, bsr_matrix.
        tail: direction of the ttest, can be set to 1, 0 or -1.
          n_permutations: number of permutations computed, can be set to 50000.
        alpha: threshold to consider clusters significant, can be set to 0.05
          or less.

    Returns:
        F_obs: statistic (F by default) observed for all variables,
          array of shape (n_tests,).
        clusters: list where each sublist contains the indices of locations
          that together form a cluster, list.
        cluster_pv: p-value for each cluster, array.
        H0: max cluster level stats observed under permutation, array of
          shape (n_permutations,).
        F_obs_plot: satistical values above alpha threshold, to plot
          significant sensors (see plot_significant_sensors function in the toolbox)
          array of shape (n_tests,).
    """

    # computing the cluster permutation t test
    F_obs, clusters, cluster_p_values, H0 = permutation_cluster_test(data,
                                                                     threshold=None,
                                                                     n_permutations=n_permutations,
                                                                     tail=tail, connectivity=ch_con_freq,
                                                                     t_power=1, out_type='indices')
    # t_power = 1 weights each location by its statistical score,
    # when set to 0 it gives a count of locations in each cluster

    # getting significant clusters for vizulisation
    F_obs_plot = np.nan * np.ones_like(F_obs)
    for c in cluster_p_values:
        if c <= alpha:
            i = np.where(cluster_p_values == c)
            F_obs_plot[i] = F_obs[i]
    F_obs_plot = np.nan_to_num(F_obs_plot)

    statscondClusterTuple = namedtuple('statscondCluster', ['F_obs', 'clusters', 'cluster_p_values', 'H0', 'F_obs_plot'])

    return statscondClusterTuple(
        F_obs=F_obs,
        clusters=clusters,
        cluster_p_values=cluster_p_values,
        H0=H0,
        F_obs_plot=F_obs_plot)
<|MERGE_RESOLUTION|>--- conflicted
+++ resolved
@@ -1,18 +1,5 @@
 #!/usr/bin/env python
 # coding=utf-8
-<<<<<<< HEAD
-"""
-Data preprocessing functions
-
-| Option | Description |
-| ------ | ----------- |
-| title           | stats.py |
-| authors          | Florence Brun, Guillaume Dumas |
-| date            | 2020-03-18 |
-"""
-
-=======
->>>>>>> f5c3de6b
 
 """
 Statistical functions
@@ -33,56 +20,7 @@
 
 
 def statsCond(PSDs_task_normLog, epochs, n_permutations, alpha_bonferroni, alpha: float) -> tuple:
-    """
-<<<<<<< HEAD
-    Computes statistical t test on Power Spectral Density values for a condition.
-
-    Note that this ttest calculates if the observed mean significantly deviates
-    from 0, it does not compare two periods, but one period with the null
-    hypothesis. Randomized data are generated with random sign flips.
-    The tail is set to 0 by default (= the alternative hypothesis is that mean
-    of the data is different from 0).
-
-    To reduce false positive due to multiple comparisons, bonferroni correction
-    is applied to the p values.
-
-    Note that the frequency dimension is reduced to one for the test (average
-    in the frequency band-of-interest). To take frequencies into account, use
-    cluster statistics (see statscondCluster function in the toolbox).
-
-    For vizualisation, use plot_significant_sensors function in the toolbox.
-
-    Parameters:
-        PSDs_task_normLog: array of subjects PSD Logratio (ndarray) for a condition
-                        (n_samples, n_tests : n_tests the different channels).
-
-        epochs: Epochs object for a condition from a random subject, only used to
-                get parameters from the info (sampling frequencies for example).
-
-        n_permutations: the number of permutations, int. Should be at least 2*n
-                        sample, can be set to 50000 for example.
-
-        alpha_bonferroni: the threshold for bonferroni correction, int.
-                        Can be set to 0.05.
-
-        alpha: the threshold for ttest, int. Can be set to 0.05.
-
-    Returns:
-
-        - T_obs: T-statistic observed for all variables, array of shape (n_tests).
-
-        - p_values: p-values for all the tests, array of shape (n_tests).
-
-        - H0: T-statistic obtained by permutations and t-max trick for multiple
-            comparison, array of shape (n_permutations).
-
-        - adj_p: adjusted p values from bonferroni correction, array of shape
-            (n_tests, n_tests), with boolean assessment for p values and
-            p values corrected.
-
-        - T_obs_plot : satistical values to plot, from sensors above alpha threshold,
-        array of shape (n_tests,).
-=======
+  """
     Computes statistical t test on Power Spectral Density values
     for a condition.
 
@@ -121,7 +59,6 @@
         p values corrected.
         T_obs_plot: satistical values to plot, from sensors above alpha threshold,
           array of shape (n_tests,).
->>>>>>> f5c3de6b
     """
     # averaging across frequencies (compute stats only in ch space)
     power = np.mean(PSDs_task_normLog, axis=2)
