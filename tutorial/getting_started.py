--- conflicted
+++ resolved
@@ -94,13 +94,9 @@
 # rejecting bad epochs, rejecting or interpolating partially bad channels
 # removing the same bad channels and epochs across participants
 # plotting signal before and after (verbose=True)
-<<<<<<< HEAD
 cleaned_epochs_AR, dic_AR = prep.AR_local(
-    cleaned_epochs_ICA, strategy="union", threshold=50.0, verbose=True
-)
-=======
-cleaned_epochs_AR, dic_AR = prep.AR_local(cleaned_epochs_ICA, strategy='union', threshold=50.0, verbose=False)
->>>>>>> 55952dd9
+    cleaned_epochs_ICA, strategy="union", threshold=50.0, verbose=False
+)
 input("Press ENTER to continue")
 plt.close("all")
 
